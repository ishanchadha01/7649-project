--- conflicted
+++ resolved
@@ -81,34 +81,6 @@
         min_node = node2
     return min_node
 
-<<<<<<< HEAD
-=======
-
-  def sample(self, goal_node):
-    if random.random() < self.eps: # some % chance of returning goal node
-      return goal_node
-    # return uniform floating point position within the world
-    return Node(self.world.random_position())
-
-
-  def extract_path(self, start):
-    curr = self.rrt_tree[-1]
-    path = [curr]
-    while curr.coord != start.coord:
-      path.append(curr.parent)
-      curr = curr.parent
-    return list(reversed(path))
-
-
-  def update_obstacles(self):
-    if self.world.obstacle_detected():
-      self.reduce_inconsistency()
-    if self.world.obstacle_vanished():
-      self.propagate_changes()
-      self.pq.put()
-
-
->>>>>>> 7db3865a
   def steer(self, x_nearest: Node, x_rand: Node) -> Node:
     dist = x_nearest.dist(x_rand)
     if dist == 0:
@@ -116,32 +88,16 @@
     factor = min(1, self.max_step_length / dist)
     newCoord = x_nearest.edgeTo(x_rand).interpolate(factor, normalized=True)
     return Node(coord=newCoord)
-<<<<<<< HEAD
-=======
-
-    # factor = self.step_size / self.dist(x1, x2)
-    # coord = tuple([factor * (x2_d - x1_d) + x1_d for x1_d, x2_d in zip(x1.coord, x2.coord)])
-    # return Node(coord=coord)
-
-    # return deepcopy(x_rand)
-
->>>>>>> 7db3865a
 
   def obstacle_free(self, x_nearest: Node, x_new: Node) -> bool:
     return not self.detected_obstacles.intersects(x_nearest.edgeTo(x_new))
 
-<<<<<<< HEAD
+
   def build_rrtx_tree(self, start: Node, goal: Node) -> list[Node]:
-    self.rrtx_tree.clear()
-    self.rrtx_tree.append(start)
-=======
-
-  def build_rrt_tree(self, start: Node, goal: Node) -> list[Node]:
     self.rrt_tree.clear()
     self.rrt_tree.append(start)
-<<<<<<< HEAD
-    x_new = start
-=======
+
+    # x_new = start
     # begin = False
     # while not begin:
     #   x_rand = self.sample(goal)
@@ -154,13 +110,11 @@
     #     x_new.parent = start
     #     start.children.append(x_new)
     #     begin = True
->>>>>>> 7db3865a
 
->>>>>>> 4ecb18937c8c8f87c085004c0b528e216e694559
     i = 0
     while i < self.iters:
       x_rand = self.sample_free(goal)
-      x_nearest = self.nearest(x_rand, start) # use spatial hash to find nearest neighbor approximately 
+      x_nearest = self.nearest(x_rand, start) # use spatial hash to find nearest neighbor approximately
       x_new = self.steer(x_nearest, x_rand)
       if self.obstacle_free(x_nearest, x_new):
         self.rrtx_tree.append(x_new)
@@ -171,121 +125,18 @@
           break
     return self.rrtx_tree
 
-<<<<<<< HEAD
   def extract_path(self, goal: Node) -> list[Node]:
     curr = self.rrtx_tree[-1] # start node / curr pos
-=======
-    return self.rrt_tree
-
-  def extract_path(self, start: Node) -> list[Node]:
-    curr = self.rrt_tree[-1]
->>>>>>> 7db3865a
     path = [curr]
     while not curr.same_as(goal):
       path.append(curr.parent)
       curr = curr.parent
-<<<<<<< HEAD
     return list(path)
 
   def get_render_kwargs(self) -> dict:
     return {
       'rrt_tree': self.rrtx_tree,
     }
-=======
-    return list(reversed(path))
-
-
-  def run(self) -> None:
-    # construct tree backwards from goal to current node
-    # root_node = self.x_goal
-    # curr_node = self.curr_pos
-    self.observe_world()
-    step = 0
-<<<<<<< HEAD
-    while curr_node != self.x_goal:
-      next_node = self.planned_path.pop()
-      self.update_obstacles()
-=======
-    if self.gui:
-      fig,ax = (None,None)#plt.subplots()
-      if os.path.exists(f'rrtx-gifs/{self.run_count}'):
-        shutil.rmtree(f'rrtx-gifs/{self.run_count}')
-      os.mkdir(f'rrtx-gifs/{self.run_count}')
-    filenames = []
-    while not self.curr_pos.same_as(self.x_goal):
-      if self.gui:
-        name = f'rrtx-gifs/{self.run_count}/{step}.png'
-        self.render(fig,ax,step,save_file=name)
-        filenames.append(name)
-
-      next_node = self.step()
-      self.curr_pos = next_node
-      self.observe_world()
->>>>>>> 4ecb18937c8c8f87c085004c0b528e216e694559
-
-      print(f'Step: {step} - Distance: {self.curr_pos.dist(self.x_goal)}')
-
-      step += 1
-
-    if self.gui:
-      name = f'rrtx-gifs/{self.run_count}/{step}.png'
-      self.render(fig,ax,step,save_file=name)
-      for i in range(10):
-        filenames.append(name)
-      
-      with imageio.get_writer(f'rrtx-gifs/run-{self.run_count}.gif', mode='I') as writer:
-        for filename in filenames:
-            image = imageio.imread(filename)
-            writer.append_data(image)
-      # for filename in set(filenames):
-      #   os.remove(filename)
-      shutil.rmtree(f'rrtx-gifs/{self.run_count}')
-
-  def step(self) -> Node:
-    if len(self.planned_path) == 0:
-      return self.curr_pos
-    return self.planned_path.pop()
-
-<<<<<<< HEAD
-
-  def render(self, step):
-    window = tk.Tk()
-
-    # create canvas to plot rrt graph
-    window.rowconfigure([0,1], minsize=50, weight=1)
-    window.columnconfigure([0,1], minsize=50, weight=1)
-    canvas = tk.Canvas(window, bg="white", height=300, width=300)
-    canvas.grid(row=0, column=0)
-    python_green = "#476042"
-    for node in self.rrt_tree:
-      canvas.create_oval(node.coord[0]*2, node.coord[1]*2, node.coord[0]*2, node.coord[1]*2, fill=python_green)
-      if node.parent:
-        canvas.create_line(node.parent.coord[0]*2, node.parent.coord[1]*2, node.coord[0]*2, node.coord[1]*2)
-    for (x0, y0), (x1, y1) in self.world.obstacles:
-      canvas.create_line(x0*2, y0*2, x1*2, y1*2)
-
-    # create buttons at the bottom to step through simulation
-    lbl_value = tk.Label(master=window, text=f"Step: {step}")
-    lbl_value.grid(row=1, column=0)
-    clicked = tk.BooleanVar(value=False)
-    step_btn = tk.Button(master=window, text="Next", command=lambda: clicked.set(True))
-    step_btn.grid(row=1, column=1, sticky="nsew")
-    window.mainloop()
-    #window.wait_variable(clicked)
-=======
-  def render(self,fig,ax,step:int,save_file=None):
-    # fig.clear()
-    fig,ax = plt.subplots()
-    plot_planner(fig_ax=(fig,ax), world=self.world, observations=self.detected_obstacles, curr_pos=self.curr_pos, goal=self.x_goal, rrt_tree=self.rrt_tree, planned_path=self.planned_path)
-    if save_file is not None:
-      plt.savefig(save_file)
-    if save_file is None or step % 10 == -1:
-      plt.show()
-    plt.close()
-
-
->>>>>>> 4ecb18937c8c8f87c085004c0b528e216e694559
->>>>>>> 7db3865a
 
 
 if __name__=='__main__':
