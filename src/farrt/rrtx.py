--- conflicted
+++ resolved
@@ -28,12 +28,9 @@
     self.eps = kwargs.get('eps', .01)
 
     self.detected_obstacles = BaseGeometry()
-<<<<<<< HEAD
     self.intersecting_edges = set()
     self.vision_radius = kwargs.get('vision_radius', 10)
-=======
     self.max_step_length = kwargs.get('max_step_length', self.vision_radius / 2)
->>>>>>> 00163afc
 
     self.rrtx_tree: list[Node] = [] # tree to calculate path to goal
     self.goal_reached_thresh = 1
@@ -41,38 +38,6 @@
     self.n = 1000
     self.radius = math.floor((math.prod(self.world.dims) * math.log(self.n) / self.n) ** (1/2)) # radius of ball for neighbors
 
-<<<<<<< HEAD
-
-  def observe_world(self) -> None:
-    observations = self.world.make_observations(self.curr_pos, self.vision_radius)
-    # deleted_obstacles = self.detected_obstacles - observations
-    # if not deleted_obstacles.is_empty: # obstacles disappeared
-    #   self.removeObstacles(deleted_obstacles)
-
-    new_obstacles = observations - self.detected_obstacles
-    if not new_obstacles.is_empty: # new obstacles detected
-      # self.reduce_inconsistency()
-      path = [self.curr_pos.coord] + [node.coord for node in self.planned_path]
-      if len(path) <= 1 or LineString(path).intersects(new_obstacles):
-        self.plan()
-      pass
-    
-    self.detected_obstacles = self.detected_obstacles.union(observations)
-
-
-  def removeObstacles(self, obstacles):
-    for obstacle in obstacles:
-      # remove obstacle from obstacles
-      possible_edges = set()
-      for edge in self.intersecting_edges:
-        if edge.intersects(self.detected_obstacles):
-          possible_edges.add(edge)
-
-
-
-  def plan(self):
-    self.build_rrt_tree(self.x_goal, self.curr_pos)
-=======
 
 
   def handle_new_obstacles(self, new_obstacles: BaseGeometry) -> None:
@@ -96,17 +61,11 @@
     print('Planning...')
     self.render(draw_world_obstacles=False, save_frame=True, **kwargs)
     self.build_rrtx_tree(self.x_goal, self.curr_pos)
->>>>>>> 00163afc
     self.planned_path = self.extract_path(self.x_goal)
     print('Planning complete')
     # self.render()
 
-<<<<<<< HEAD
-
-  def sample(self, goal_node: Node) -> Node:
-=======
   def sample_free(self, goal_node: Node) -> Node:
->>>>>>> 00163afc
     if random.random() < self.eps: # some % chance of returning goal node
       return goal_node
     # return uniform floating point position within the world
@@ -139,25 +98,7 @@
   def build_rrtx_tree(self, start: Node, goal: Node) -> list[Node]:
     self.rrt_tree.clear()
     self.rrt_tree.append(start)
-<<<<<<< HEAD
     x_new = start
-=======
-
-    # x_new = start
-    # begin = False
-    # while not begin:
-    #   x_rand = self.sample(goal)
-    #   # print(x_rand.coord)
-    #   x_new = self.steer(start, x_rand) # includes step function
-    #   # print(x_new.coord)
-    #   if self.obstacle_free(x_rand, x_new):
-    #     # print('poop')
-    #     self.rrt_tree.append(x_new)
-    #     x_new.parent = start
-    #     start.children.append(x_new)
-    #     begin = True
-
->>>>>>> 00163afc
     i = 0
     while i < self.iters:
       x_rand = self.sample_free(goal)
@@ -178,74 +119,12 @@
     while not curr.same_as(goal):
       path.append(curr.parent)
       curr = curr.parent
-<<<<<<< HEAD
-    return list(reversed(path))
-
-
-  def run(self) -> None:
-    # construct tree backwards from goal to current node
-    # root_node = self.x_goal
-    # curr_node = self.curr_pos
-    self.observe_world()
-    step = 0
-    if self.gui:
-      fig,ax = (None,None)#plt.subplots()
-      if os.path.exists(f'rrtx-gifs/{self.run_count}'):
-        shutil.rmtree(f'rrtx-gifs/{self.run_count}')
-      os.mkdir(f'rrtx-gifs/{self.run_count}')
-    filenames = []
-    while not self.curr_pos.same_as(self.x_goal):
-      if self.gui:
-        name = f'rrtx-gifs/{self.run_count}/{step}.png'
-        self.render(fig,ax,step,save_file=name)
-        filenames.append(name)
-
-      next_node = self.step()
-      self.curr_pos = next_node
-      self.observe_world()
-
-      print(f'Step: {step} - Distance: {self.curr_pos.dist(self.x_goal)}')
-
-      step += 1
-
-    if self.gui:
-      name = f'rrtx-gifs/{self.run_count}/{step}.png'
-      self.render(fig,ax,step,save_file=name)
-      for i in range(10):
-        filenames.append(name)
-      
-      with imageio.get_writer(f'rrtx-gifs/run-{self.run_count}.gif', mode='I') as writer:
-        for filename in filenames:
-            image = imageio.imread(filename)
-            writer.append_data(image)
-      # for filename in set(filenames):
-      #   os.remove(filename)
-      shutil.rmtree(f'rrtx-gifs/{self.run_count}')
-
-  def step(self) -> Node:
-    if len(self.planned_path) == 0:
-      return self.curr_pos
-    return self.planned_path.pop()
-
-  def render(self,fig,ax,step:int,save_file=None):
-    # fig.clear()
-    fig,ax = plt.subplots()
-    plot_planner(fig_ax=(fig,ax), world=self.world, observations=self.detected_obstacles, curr_pos=self.curr_pos, goal=self.x_goal, rrt_tree=self.rrt_tree, planned_path=self.planned_path)
-    if save_file is not None:
-      plt.savefig(save_file)
-    if save_file is None or step % 10 == -1:
-      plt.show()
-    plt.close()
-
-
-=======
     return list(path)
 
   def get_render_kwargs(self) -> dict:
     return {
       'rrt_tree': self.rrtx_tree,
     }
->>>>>>> 00163afc
 
 
 if __name__=='__main__':
