--- conflicted
+++ resolved
@@ -53,7 +53,6 @@
       self.handle_deleted_obstacles(deleted_obstacles)
 
   @abstractmethod
-<<<<<<< HEAD
   def handle_new_obstacles(self, new_obstacles: BaseGeometry) -> None:
     """
     called whenever new obstacles are detected at an observation step
@@ -125,7 +124,7 @@
     else:
       fig,ax = plt.subplots()
     post_render = kwargs.pop('post_render', None)
-    
+
     # render the planner state
     plot_planner(fig_ax=(fig,ax), world=self.world, observations=self.detected_obstacles, curr_pos=self.curr_pos, goal=self.x_goal, planned_path=self.planned_path, **self.get_render_kwargs(), **kwargs)
     # call postprocessing on the plt image if provided
@@ -153,14 +152,14 @@
     if visualize or (save_step is None and not save_frame) or (self.display_every_n >= 1 and (save_step % self.display_every_n == 0)):
       plt.show()
     plt.close()
-  
+
   def save_gif(self) -> None:
     filenames = [os.path.join(self.tmp_img_dir, f) for f in sorted(os.listdir(self.tmp_img_dir)) if f.endswith('.png')]
     if len(filenames) == 0:
       print('No images to save into gif...')
       return
     # print('Rending gif from files: ', filenames)
-    
+
     delay = 10
     with imageio.get_writer(self.gif_output_path, mode='I') as writer:
       for i, filename in enumerate(filenames):
@@ -170,21 +169,10 @@
         # delay step addition frames
         if filename[-8:-4] != '0000':
           need_delay = True
-        
+
         for t in range(delay if need_delay else 1):
           writer.append_data(image)
     print(f'Saved gif to {self.gif_output_path}')
-  
+
   def delete_tmps(self) -> None:
-    shutil.rmtree(self.tmp_img_dir)
-=======
-<<<<<<< HEAD
-=======
-  def step(self) -> Point:
-    pass
-
-  @abstractmethod
->>>>>>> 4ecb18937c8c8f87c085004c0b528e216e694559
-  def run(self):
-    pass
->>>>>>> e890bc9a
+    shutil.rmtree(self.tmp_img_dir)